--- conflicted
+++ resolved
@@ -285,7 +285,6 @@
 				p.Request.PodMeta.Namespace, p.Request.PodMeta.Name, *p.Response.Resources.MemoryLimit, p.Request.CgroupParent)
 		}
 	}
-<<<<<<< HEAD
 
 	if p.Response.Resources.NetClsClassId != nil {
 		eventHelper := audit.V(3).Pod(p.Request.PodMeta.Namespace, p.Request.PodMeta.Name).Reason("runtime-hooks").Message(
@@ -300,10 +299,8 @@
 				p.Request.PodMeta.Namespace, p.Request.PodMeta.Name, *p.Response.Resources.NetClsClassId, p.Request.CgroupParent)
 		}
 	}
-=======
 }
 
 func (p *PodContext) removeForExt() {
 	// TODO: cleanup
->>>>>>> 44d8d1b6
 }